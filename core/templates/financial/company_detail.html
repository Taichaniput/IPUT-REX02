<!-- financial/templates/financial/company_detail_integrated.html -->
{% extends 'financial/base.html' %}
{% load financial_filters %}
{% load static %}

{% block title %}{{ company_name }} - 総合分析{% endblock %}

{% block extra_css %}
<link rel="stylesheet" type="text/css" href="{% static 'core/css/company_detail.css' %}">
{% endblock %}

{% block content %}
<div class="nav-links">
    <a href="{% url 'financial:home' %}">← 検索に戻る</a>
</div>

<h1>{{ company_name }}</h1>
<p class="company-code">EDINETコード: {{ edinet_code }}</p>

{% if error %}
    <div class="error">{{ error }}</div>
{% else %}

<!-- タブナビゲーション -->
<div class="tab-navigation">
    <button class="tab-button active" onclick="showTab('financial-data')">財務データ</button>
<<<<<<< HEAD
    <button class="tab-button" onclick="showTab('ai-analysis')">AI企業分析</button>
=======
    <button class="tab-button" onclick="showTab('predictions')">予測分析</button>
    <button class="tab-button" onclick="showTab('ai-analysis')">AI企業分析</button>
    <button class="tab-button" onclick="showTab('clustering')">ポジショニング</button>
>>>>>>> 8a8cdd28
</div>

<!-- 財務データタブ -->
<div id="financial-data" class="tab-content active">
    <h2>財務データ推移</h2>
    <table>
        <thead>
            <tr>
                <th>年度</th>
                <th>売上高</th>
                <th>営業利益</th>
                <th>純利益</th>
                <th>総資産</th>
                <th>純資産</th>
                <th>ROE</th>
                <th>ROA</th>
                <th>自己資本比率</th>
            </tr>
        </thead>
        <tbody>
            {% for item in financial_data %}
            <tr>
                <td>{{ item.data.fiscal_year }}年</td>
                <td>
                    {% if item.data.net_sales %}
                        {{ item.data.net_sales|to_billion|floatformat:1 }}億円
                    {% else %}
                        -
                    {% endif %}
                </td>
                <td>
                    {% if item.data.operating_income %}
                        {{ item.data.operating_income|to_billion|floatformat:1 }}億円
                    {% else %}
                        -
                    {% endif %}
                </td>
                <td>
                    {% if item.data.net_income %}
                        {{ item.data.net_income|to_billion|floatformat:1 }}億円
                    {% else %}
                        -
                    {% endif %}
                </td>
                <td>
                    {% if item.data.total_assets %}
                        {{ item.data.total_assets|to_billion|floatformat:1 }}億円
                    {% else %}
                        -
                    {% endif %}
                </td>
                <td>
                    {% if item.data.net_assets %}
                        {{ item.data.net_assets|to_billion|floatformat:1 }}億円
                    {% else %}
                        -
                    {% endif %}
                </td>
                <td>
                    {% if item.indicators.roe %}
                        {{ item.indicators.roe|percentage }}
                    {% else %}
                        -
                    {% endif %}
                </td>
                <td>
                    {% if item.indicators.roa %}
                        {{ item.indicators.roa|percentage }}
                    {% else %}
                        -
                    {% endif %}
                </td>
                <td>
                    {% if item.indicators.equity_ratio %}
                        {{ item.indicators.equity_ratio|percentage }}
                    {% else %}
                        -
                    {% endif %}
                </td>
            </tr>
            {% endfor %}
        </tbody>
    </table>

    <!-- 成長率サマリー -->
    {% if financial_data|length > 1 %}
    <div class="growth-summary">
        <h3>直近の成長率</h3>
        {% with latest=financial_data.0.data prev=financial_data.1.data %}
        <div class="growth-metrics">
            {% if latest.net_sales and prev.net_sales %}
            <div class="metric-card">
                <span class="metric-label">売上高成長率</span>
                <span class="metric-value {% if latest.net_sales > prev.net_sales %}positive{% else %}negative{% endif %}">
                    {{ latest.net_sales|sub:prev.net_sales|div:prev.net_sales|mul:100|floatformat:1 }}%
                </span>
            </div>
            {% endif %}
            {% if latest.net_income and prev.net_income and prev.net_income != 0 %}
            <div class="metric-card">
                <span class="metric-label">純利益成長率</span>
                <span class="metric-value {% if latest.net_income > prev.net_income %}positive{% else %}negative{% endif %}">
                    {{ latest.net_income|sub:prev.net_income|div:prev.net_income|mul:100|floatformat:1 }}%
                </span>
            </div>
            {% endif %}
        </div>
        {% endwith %}
    </div>
    {% endif %}
<<<<<<< HEAD
    
    <!-- 財務分析セクション -->
    {% if financial_data|length > 1 %}
    <div class="financial-analysis-section">
        <h3>企業の特徴・財務分析</h3>
        <div class="analysis-content">
            {% if request.user.is_authenticated %}
                <!-- ログイン済みユーザー：基本財務分析 + AI分析は別タブで詳細表示 -->
                <div class="financial-analysis-basic">
                    <p>この企業の過去{{ financial_data|length }}年間の財務データに基づく分析です。
                    {% with latest=financial_data.0.data oldest=financial_data.last.data %}
                    {% if latest.net_sales and oldest.net_sales %}
                    売上高は{{ oldest.fiscal_year }}年の{{ oldest.net_sales|to_billion|floatformat:1 }}億円から{{ latest.fiscal_year }}年の{{ latest.net_sales|to_billion|floatformat:1 }}億円へと推移しています。
                    {% endif %}
                    {% endwith %}
                    </p>
                    <p><strong>詳細なAI分析は「AI企業分析」タブでご覧いただけます。</strong></p>
                </div>
                
                <!-- 企業概要（Tavilyベース） -->
                <div class="company-overview-section" id="company-overview-section">
                    <h4>📋 企業概要</h4>
                    <div class="company-overview-content">
                        <div class="loading-text">企業情報を取得中...</div>
                    </div>
                </div>
            {% else %}
                <p>この企業の過去{{ financial_data|length }}年間の財務データに基づく基本分析です。
                {% with latest=financial_data.0.data oldest=financial_data.last.data %}
                {% if latest.net_sales and oldest.net_sales %}
                売上高は{{ oldest.fiscal_year }}年の{{ oldest.net_sales|to_billion|floatformat:1 }}億円から{{ latest.fiscal_year }}年の{{ latest.net_sales|to_billion|floatformat:1 }}億円へと推移しています。
                {% endif %}
                {% endwith %}
                <strong>詳細なAI分析をご覧いただくには、無料の会員登録をお願いします。</strong></p>
            {% endif %}
        </div>
    </div>
=======
</div>

<!-- 予測分析タブ -->
<div id="predictions" class="tab-content">
    <h2>将来予測</h2>
    {% if show_login_prompt %}
        <div class="login-required-section">
            <div class="lock-icon">🔒</div>
            <h3>ログインが必要です</h3>
            <p>AI予測分析をご覧いただくには、アカウント登録（無料）またはログインが必要です。</p>
            <div class="feature-preview">
                <h4>🤖 この機能で分析できること:</h4>
                <ul>
                    <li>成長率モデルによる売上・利益の将来予測</li>
                    <li>過去データに基づく年平均成長率の計算</li>
                    <li>向こう3年間の業績予測値</li>
                    <li>グラフによる視覚的なトレンド分析</li>
                </ul>
            </div>
            <div class="login-buttons-detail">
                <a href="{% url 'financial:register' %}" class="btn-primary">無料で新規登録</a>
                <a href="{% url 'financial:login' %}" class="btn-secondary">ログイン</a>
            </div>
        </div>
    {% else %}
        {% if prediction_results %}
            <div class="predictions-content">
                {% for metric, result in prediction_results.items %}
                    <div class="prediction-item">
                        <h3>{{ result.label }}の予測</h3>
                        <div class="chart-container">
                            <img src="data:image/png;base64,{{ result.chart }}" alt="{{ result.label }}予測グラフ" class="prediction-chart">
                        </div>
                        <div class="prediction-details">
                            {% for pred_type, pred_data in result.predictions.items %}
                                <div class="prediction-model">
                                    <h4>{{ pred_data.name }}</h4>
                                    <p>年平均成長率: {{ pred_data.growth_rate|floatformat:1 }}%</p>
                                    {% if pred_data.confidence %}
                                        <p>信頼度: {{ pred_data.confidence }}</p>
                                    {% endif %}
                                </div>
                            {% endfor %}
                        </div>
                    </div>
                {% endfor %}
            </div>
        {% else %}
            <div class="no-data">
                <p>予測分析に必要なデータが不足しています。</p>
            </div>
        {% endif %}
    {% endif %}
</div>

<!-- AI企業分析タブ -->
<div id="ai-analysis" class="tab-content">
    <h2>AI企業分析</h2>
    {% if show_login_prompt %}
        <div class="login-required-section">
            <div class="lock-icon">🔒</div>
            <h3>ログインが必要です</h3>
            <p>AI企業分析をご覧いただくには、アカウント登録（無料）またはログインが必要です。</p>
            <div class="feature-preview">
                <h4>🤖 この機能で分析できること:</h4>
                <ul>
                    <li>Googleの最新AI技術による深度のある企業分析</li>
                    <li>財務データから読み取れる企業の強みと課題</li>
                    <li>将来性や投資価値に関する総合的な評価</li>
                    <li>業界内での競争優位性の分析</li>
                    <li>経営陣の戦略や事業展開に関する洞察</li>
                </ul>
            </div>
            <div class="login-buttons-detail">
                <a href="{% url 'financial:register' %}" class="btn-primary">無料で新規登録</a>
                <a href="{% url 'financial:login' %}" class="btn-secondary">ログイン</a>
            </div>
        </div>
    {% else %}
        {% if ai_analysis %}
            <div class="ai-analysis-content">
                <div class="ai-analysis-text">
                    {{ ai_analysis|linebreaks }}
                </div>
            </div>
        {% else %}
            <div class="no-data">
                <p>AI分析データが利用できません。</p>
            </div>
        {% endif %}
>>>>>>> 8a8cdd28
    {% endif %}
</div>

<!-- AI企業分析タブ -->
<div id="ai-analysis" class="tab-content">
    <h2>AI企業分析</h2>
    {% if show_login_prompt %}
        <div class="login-required-section">
            <div class="lock-icon">🔒</div>
            <h3>ログインが必要です</h3>
            <p>AI企業分析をご覧いただくには、アカウント登録（無料）またはログインが必要です。</p>
            <div class="feature-preview">
                <h4>🤖 この機能で分析できること:</h4>
                <ul>
                    <li>3シナリオ予測分析（楽観・現状・悲観）</li>
                    <li>企業ポジショニング分析</li>
                    <li>情報系学生向けキャリア分析</li>
                    <li>Tavilyによる最新企業情報統合</li>
                </ul>
            </div>
            <div class="login-buttons-detail">
                <a href="{% url 'financial:register' %}" class="btn-primary">無料で新規登録</a>
                <a href="{% url 'financial:login' %}" class="btn-secondary">ログイン</a>
            </div>
        </div>
    {% else %}
<<<<<<< HEAD
        <!-- 成長率シナリオ分析 -->
        {% if prediction_results %}
        <div class="scenario-analysis">
            <h3>📈 成長率分析</h3>
            {% for metric, result in prediction_results.items %}
                {% if result.predictions.scenarios %}
                <div class="prediction-section">
                    <h4>{{ result.label }}の3シナリオ予測</h4>
                    
                    <!-- 3シナリオグラフ -->
                    <div class="chart-container">
                        <img src="data:image/png;base64,{{ result.chart }}" alt="{{ result.label }}3シナリオ予測グラフ" class="scenario-prediction-chart">
                    </div>
                    
                    <div class="scenario-grid growth-scenarios">
                        <div class="scenario optimistic">
                            <h5>🚀 楽観シナリオ</h5>
                            <p class="growth-rate">{{ result.predictions.scenarios.optimistic.growth_rate|floatformat:1 }}%</p>
                            <div class="scenario-explanation">{{ ai_analysis.GROWTH_SCENARIOS.optimistic|default:"分析中..." }}</div>
                        </div>
                        <div class="scenario current">
                            <h5>📊 現状シナリオ</h5>
                            <p class="growth-rate">{{ result.predictions.scenarios.current.growth_rate|floatformat:1 }}%</p>
                            <div class="scenario-explanation">{{ ai_analysis.GROWTH_SCENARIOS.current|default:"分析中..." }}</div>
                        </div>
                        <div class="scenario pessimistic">
                            <h5>⚠️ 悲観シナリオ</h5>
                            <p class="growth-rate">{{ result.predictions.scenarios.pessimistic.growth_rate|floatformat:1 }}%</p>
                            <div class="scenario-explanation">{{ ai_analysis.GROWTH_SCENARIOS.pessimistic|default:"分析中..." }}</div>
                        </div>
                    </div>
                </div>
                {% endif %}
            {% endfor %}
            
            <!-- 純利益シナリオ分析 -->
            <h3>💰 純利益分析</h3>
            <div class="scenario-grid profit-scenarios">
                <div class="scenario optimistic">
                    <h5>🚀 楽観シナリオ</h5>
                    <div class="scenario-explanation">{{ ai_analysis.PROFIT_SCENARIOS.optimistic|default:"分析中..." }}</div>
                </div>
                <div class="scenario current">
                    <h5>📊 現状シナリオ</h5>
                    <div class="scenario-explanation">{{ ai_analysis.PROFIT_SCENARIOS.current|default:"分析中..." }}</div>
                </div>
                <div class="scenario pessimistic">
                    <h5>⚠️ 悲観シナリオ</h5>
                    <div class="scenario-explanation">{{ ai_analysis.PROFIT_SCENARIOS.pessimistic|default:"分析中..." }}</div>
                </div>
            </div>
        </div>
        {% endif %}
        
        <!-- ポジショニング分析 -->
        {% if cluster_info %}
        <div class="positioning-analysis">
            <h3>🎯 ポジショニング分析</h3>
            <div class="cluster-overview">
                <div class="cluster-badge">
                    クラスタ {{ cluster_info.cluster_id }} / {{ cluster_info.total_clusters }}
                </div>
                <div class="cluster-chart">
                    <img src="data:image/png;base64,{{ cluster_info.chart }}" alt="企業ポジショニングマップ">
                </div>
                <div class="positioning-explanation">
                    {{ ai_analysis.POSITIONING_ANALYSIS|default:"分析中..." }}
                </div>
            </div>
        </div>
        {% endif %}
        
        <!-- 総括 -->
        <div class="summary-analysis">
            <h3>📝 総括・就活への示唆</h3>
            <div class="summary-content">
                {{ ai_analysis.SUMMARY|default:"分析中..." }}
            </div>
        </div>
        
        <!-- データ不足時の表示（予測結果とクラスタ情報の両方がない場合のみ） -->
        {% if not prediction_results and not cluster_info %}
        <div class="no-data">
            <p>AI分析に必要なデータが不足しています。</p>
        </div>
=======
        {% if cluster_info %}
            <div class="clustering-content">
                <div class="cluster-summary">
                    <h3>クラスタ{{ cluster_info.cluster_id }} (全{{ cluster_info.total_clusters }}クラスタ中)</h3>
                    <p>データ年度: {{ cluster_info.company_year }}年</p>
                </div>
                
                <div class="chart-container">
                    <img src="data:image/png;base64,{{ cluster_info.chart }}" alt="クラスタリングマップ" class="cluster-chart">
                </div>
                
                <div class="similar-companies">
                    <h4>同じクラスタの企業</h4>
                    <ul>
                        {% for company in cluster_info.same_cluster_companies %}
                            <li><a href="{% url 'financial:company_detail' company.code %}">{{ company.name }}</a> ({{ company.year }}年)</li>
                        {% endfor %}
                    </ul>
                </div>
                
                <div class="cluster-characteristics">
                    <h4>クラスタの特徴</h4>
                    {% for feature, data in cluster_info.cluster_characteristics.items %}
                        <div class="characteristic-item">
                            <strong>{{ feature }}:</strong> 
                            {{ data.value|floatformat:0 }} 
                            (全体平均比: {{ data.relative|floatformat:1 }}%)
                        </div>
                    {% endfor %}
                </div>
            </div>
        {% else %}
            <div class="no-data">
                <p>クラスタリング分析に必要なデータが不足しています。</p>
            </div>
>>>>>>> 8a8cdd28
        {% endif %}
    {% endif %}
</div>

{% endif %}

<<<<<<< HEAD
{% block extra_js %}
<script src="{% static 'core/js/company_detail.js' %}"></script>
{% endblock %}
=======
<style>
/* タブスタイル */
.tab-navigation {
    display: flex;
    border-bottom: 2px solid #ddd;
    margin: 30px 0 20px;
}
.tab-button {
    background: none;
    border: none;
    padding: 15px 30px;
    font-size: 16px;
    cursor: pointer;
    border-bottom: 3px solid transparent;
    transition: all 0.3s;
}
.tab-button:hover {
    background-color: #f5f5f5;
}
.tab-button.active {
    border-bottom-color: #007bff;
    color: #007bff;
    font-weight: bold;
}
.tab-content {
    display: none;
    animation: fadeIn 0.3s;
}
.tab-content.active {
    display: block;
}
@keyframes fadeIn {
    from { opacity: 0; }
    to { opacity: 1; }
}

/* 成長率サマリー */
.growth-summary {
    margin-top: 30px;
    padding: 20px;
    background-color: #f8f9fa;
    border-radius: 8px;
}
.growth-metrics {
    display: flex;
    gap: 20px;
    margin-top: 15px;
}
.metric-card {
    flex: 1;
    padding: 15px;
    background: white;
    border-radius: 4px;
    text-align: center;
}
.metric-label {
    display: block;
    color: #666;
    font-size: 14px;
}
.metric-value {
    display: block;
    font-size: 24px;
    font-weight: bold;
    margin-top: 5px;
}
.positive { color: #28a745; }
.negative { color: #dc3545; }

/* 予測セクション */
.prediction-note {
    background-color: #fff3cd;
    padding: 15px;
    border-radius: 4px;
    margin-bottom: 20px;
}
.prediction-section {
    margin: 30px 0;
    padding: 20px;
    background-color: #f8f9fa;
    border-radius: 8px;
}
.chart-container {
    text-align: center;
    margin: 20px 0;
}
.chart-container img {
    max-width: 100%;
    height: auto;
}
.prediction-summary {
    display: grid;
    grid-template-columns: repeat(auto-fit, minmax(300px, 1fr));
    gap: 20px;
    margin-top: 20px;
}
.model-result {
    background: white;
    padding: 15px;
    border-radius: 4px;
}
.prediction-table {
    width: 100%;
    margin-top: 10px;
}
.prediction-table th, .prediction-table td {
    padding: 8px;
    text-align: center;
}
.growth-rate-info {
    text-align: center;
    font-size: 18px;
    margin: 15px 0;
    color: #007bff;
}

/* クラスタリングセクション */
.cluster-overview {
    text-align: center;
    margin: 20px 0;
}
.data-year {
    color: #666;
    font-style: italic;
    margin: 5px 0;
}
.cluster-badge {
    display: inline-block;
    padding: 10px 20px;
    background-color: #007bff;
    color: white;
    border-radius: 20px;
    font-size: 18px;
    font-weight: bold;
}
.cluster-details {
    display: grid;
    grid-template-columns: 2fr 1fr;
    gap: 30px;
    margin-top: 30px;
}
.cluster-chart {
    text-align: center;
}
.pca-interpretation {
    margin-top: 20px;
    padding: 15px;
    background-color: #f0f7ff;
    border-radius: 8px;
}
.pca-component {
    margin: 15px 0;
    padding: 10px;
    background-color: white;
    border-radius: 4px;
}
.variance-ratio {
    color: #666;
    font-size: 14px;
    margin-left: 10px;
}
.feature-weights {
    list-style: none;
    padding: 0;
    margin: 10px 0 0 0;
    font-size: 14px;
}
.feature-weights li {
    padding: 3px 0;
    color: #555;
}
.cluster-characteristics ul {
    list-style: none;
    padding: 0;
}
.cluster-characteristics li {
    padding: 10px 0;
    border-bottom: 1px solid #eee;
}
.similar-companies {
    grid-column: 1 / -1;
    margin-top: 20px;
}
.similar-companies ul {
    list-style: none;
    padding: 0;
    display: flex;
    gap: 15px;
    flex-wrap: wrap;
}
.similar-companies li {
    background-color: #e3f2fd;
    padding: 5px 15px;
    border-radius: 4px;
}
.no-data {
    text-align: center;
    color: #666;
    padding: 40px;
    font-style: italic;
}
.company-code {
    color: #666;
    font-size: 14px;
}

/* ログイン必須セクション */
.login-required-section {
    text-align: center;
    padding: 60px 40px;
    background: linear-gradient(135deg, #f8f9fa 0%, #e9ecef 100%);
    border-radius: 12px;
    border: 2px dashed #dee2e6;
    margin: 20px 0;
}

.lock-icon {
    font-size: 3rem;
    margin-bottom: 20px;
    opacity: 0.7;
}

.login-required-section h3 {
    color: #495057;
    margin-bottom: 15px;
    font-size: 1.5rem;
}

.login-required-section p {
    color: #6c757d;
    font-size: 1.1rem;
    margin-bottom: 30px;
    line-height: 1.6;
}

.feature-preview {
    background: white;
    border-radius: 8px;
    padding: 25px;
    margin: 30px 0;
    box-shadow: 0 2px 10px rgba(0,0,0,0.1);
    text-align: left;
    max-width: 500px;
    margin-left: auto;
    margin-right: auto;
}

.feature-preview h4 {
    color: #495057;
    margin-bottom: 15px;
    font-size: 1.1rem;
}

.feature-preview ul {
    color: #6c757d;
    line-height: 1.6;
    padding-left: 20px;
}

.feature-preview li {
    margin-bottom: 8px;
}

.login-buttons-detail {
    display: flex;
    gap: 15px;
    justify-content: center;
    flex-wrap: wrap;
    margin-top: 30px;
}

.btn-primary {
    background: linear-gradient(135deg, #007bff 0%, #0056b3 100%);
    color: white;
    padding: 15px 30px;
    border-radius: 8px;
    text-decoration: none;
    font-weight: bold;
    font-size: 1rem;
    transition: all 0.3s ease;
    box-shadow: 0 4px 15px rgba(0, 123, 255, 0.3);
}

.btn-primary:hover {
    transform: translateY(-2px);
    box-shadow: 0 6px 20px rgba(0, 123, 255, 0.4);
    color: white;
    text-decoration: none;
}

.btn-secondary {
    background: transparent;
    color: #6c757d;
    padding: 15px 30px;
    border: 2px solid #dee2e6;
    border-radius: 8px;
    text-decoration: none;
    font-weight: bold;
    font-size: 1rem;
    transition: all 0.3s ease;
}

.btn-secondary:hover {
    background: #f8f9fa;
    border-color: #adb5bd;
    color: #495057;
    text-decoration: none;
    transform: translateY(-1px);
}

/* AI分析セクション */
.ai-analysis-content {
    background: #fff;
    border-radius: 12px;
    overflow: hidden;
    box-shadow: 0 4px 20px rgba(0,0,0,0.1);
}

.analysis-header {
    background: linear-gradient(135deg, #667eea 0%, #764ba2 100%);
    color: white;
    padding: 25px;
    text-align: center;
}

.analysis-header h3 {
    margin: 0 0 10px 0;
    font-size: 1.4rem;
}

.analysis-note {
    margin: 0;
    opacity: 0.9;
    font-size: 0.9rem;
}

.ai-badge {
    background: rgba(255,255,255,0.2);
    padding: 4px 12px;
    border-radius: 20px;
    font-size: 0.8rem;
    font-weight: bold;
}

.analysis-body {
    padding: 30px;
    line-height: 1.8;
    font-size: 1rem;
    color: #333;
    background: #fafafa;
}

.analysis-body p {
    margin-bottom: 15px;
}

.analysis-footer {
    padding: 20px 30px;
    background: #f8f9fa;
    border-top: 1px solid #e9ecef;
}

.disclaimer {
    margin: 0;
    font-size: 0.85rem;
    color: #6c757d;
    font-style: italic;
    text-align: center;
}

.ai-analysis-unavailable {
    text-align: center;
    padding: 40px;
    background: #f8f9fa;
    border-radius: 8px;
    color: #6c757d;
}

.ai-analysis-unavailable h3 {
    color: #495057;
    margin-bottom: 20px;
}

.ai-analysis-unavailable ul {
    text-align: left;
    max-width: 400px;
    margin: 20px auto;
    padding-left: 20px;
}

.ai-analysis-unavailable li {
    margin-bottom: 8px;
}

/* ローディングセクション */
.loading-section {
    text-align: center;
    padding: 60px 40px;
    background: #f8f9fa;
    border-radius: 8px;
    margin: 20px 0;
}

.loading-spinner {
    width: 50px;
    height: 50px;
    border: 4px solid #e3f2fd;
    border-top: 4px solid #007bff;
    border-radius: 50%;
    animation: spin 1s linear infinite;
    margin: 0 auto 20px;
}

@keyframes spin {
    0% { transform: rotate(0deg); }
    100% { transform: rotate(360deg); }
}

.loading-section p {
    color: #6c757d;
    font-size: 1.1rem;
    margin: 0;
}

/* エラーセクション */
.error-section {
    background: #f8d7da;
    border: 1px solid #f5c6cb;
    color: #721c24;
    padding: 20px;
    border-radius: 8px;
    margin: 20px 0;
}

.error-section h3 {
    margin-top: 0;
    color: #721c24;
}

/* 動的コンテンツセクション */
.predictions-content,
.clustering-content {
    animation: fadeIn 0.5s ease-in;
}

@keyframes fadeIn {
    from { opacity: 0; transform: translateY(20px); }
    to { opacity: 1; transform: translateY(0); }
}
</style>

<script>
// Data management variables removed - no AJAX loading needed

function showTab(tabName) {
    // すべてのタブコンテンツを非表示
    const contents = document.getElementsByClassName('tab-content');
    for (let content of contents) {
        content.classList.remove('active');
    }
    
    // すべてのタブボタンを非アクティブ化
    const buttons = document.getElementsByClassName('tab-button');
    for (let button of buttons) {
        button.classList.remove('active');
    }
    
    // 選択されたタブを表示
    document.getElementById(tabName).classList.add('active');
    
    // 対応するボタンをアクティブ化
    const activeButton = Array.from(buttons).find(
        button => button.textContent.includes(
            tabName === 'financial-data' ? '財務データ' :
            tabName === 'predictions' ? '予測分析' :
            tabName === 'ai-analysis' ? 'AI企業分析' : 'ポジショニング'
        )
    );
    if (activeButton) {
        activeButton.classList.add('active');
    }
    
    // AJAX機能は無効化済み - 全データは初期読み込み時に取得
}

// AJAX functions removed - all data loaded synchronously
</script>
>>>>>>> 8a8cdd28
{% endblock %}<|MERGE_RESOLUTION|>--- conflicted
+++ resolved
@@ -24,13 +24,9 @@
 <!-- タブナビゲーション -->
 <div class="tab-navigation">
     <button class="tab-button active" onclick="showTab('financial-data')">財務データ</button>
-<<<<<<< HEAD
-    <button class="tab-button" onclick="showTab('ai-analysis')">AI企業分析</button>
-=======
     <button class="tab-button" onclick="showTab('predictions')">予測分析</button>
     <button class="tab-button" onclick="showTab('ai-analysis')">AI企業分析</button>
     <button class="tab-button" onclick="showTab('clustering')">ポジショニング</button>
->>>>>>> 8a8cdd28
 </div>
 
 <!-- 財務データタブ -->
@@ -141,7 +137,6 @@
         {% endwith %}
     </div>
     {% endif %}
-<<<<<<< HEAD
     
     <!-- 財務分析セクション -->
     {% if financial_data|length > 1 %}
@@ -179,7 +174,7 @@
             {% endif %}
         </div>
     </div>
-=======
+    {% endif %}
 </div>
 
 <!-- 予測分析タブ -->
@@ -270,13 +265,12 @@
                 <p>AI分析データが利用できません。</p>
             </div>
         {% endif %}
->>>>>>> 8a8cdd28
-    {% endif %}
-</div>
-
-<!-- AI企業分析タブ -->
-<div id="ai-analysis" class="tab-content">
-    <h2>AI企業分析</h2>
+    {% endif %}
+</div>
+
+<!-- ポジショニング分析タブ -->
+<div id="clustering" class="tab-content">
+    <h2>ポジショニング分析</h2>
     {% if show_login_prompt %}
         <div class="login-required-section">
             <div class="lock-icon">🔒</div>
@@ -297,93 +291,6 @@
             </div>
         </div>
     {% else %}
-<<<<<<< HEAD
-        <!-- 成長率シナリオ分析 -->
-        {% if prediction_results %}
-        <div class="scenario-analysis">
-            <h3>📈 成長率分析</h3>
-            {% for metric, result in prediction_results.items %}
-                {% if result.predictions.scenarios %}
-                <div class="prediction-section">
-                    <h4>{{ result.label }}の3シナリオ予測</h4>
-                    
-                    <!-- 3シナリオグラフ -->
-                    <div class="chart-container">
-                        <img src="data:image/png;base64,{{ result.chart }}" alt="{{ result.label }}3シナリオ予測グラフ" class="scenario-prediction-chart">
-                    </div>
-                    
-                    <div class="scenario-grid growth-scenarios">
-                        <div class="scenario optimistic">
-                            <h5>🚀 楽観シナリオ</h5>
-                            <p class="growth-rate">{{ result.predictions.scenarios.optimistic.growth_rate|floatformat:1 }}%</p>
-                            <div class="scenario-explanation">{{ ai_analysis.GROWTH_SCENARIOS.optimistic|default:"分析中..." }}</div>
-                        </div>
-                        <div class="scenario current">
-                            <h5>📊 現状シナリオ</h5>
-                            <p class="growth-rate">{{ result.predictions.scenarios.current.growth_rate|floatformat:1 }}%</p>
-                            <div class="scenario-explanation">{{ ai_analysis.GROWTH_SCENARIOS.current|default:"分析中..." }}</div>
-                        </div>
-                        <div class="scenario pessimistic">
-                            <h5>⚠️ 悲観シナリオ</h5>
-                            <p class="growth-rate">{{ result.predictions.scenarios.pessimistic.growth_rate|floatformat:1 }}%</p>
-                            <div class="scenario-explanation">{{ ai_analysis.GROWTH_SCENARIOS.pessimistic|default:"分析中..." }}</div>
-                        </div>
-                    </div>
-                </div>
-                {% endif %}
-            {% endfor %}
-            
-            <!-- 純利益シナリオ分析 -->
-            <h3>💰 純利益分析</h3>
-            <div class="scenario-grid profit-scenarios">
-                <div class="scenario optimistic">
-                    <h5>🚀 楽観シナリオ</h5>
-                    <div class="scenario-explanation">{{ ai_analysis.PROFIT_SCENARIOS.optimistic|default:"分析中..." }}</div>
-                </div>
-                <div class="scenario current">
-                    <h5>📊 現状シナリオ</h5>
-                    <div class="scenario-explanation">{{ ai_analysis.PROFIT_SCENARIOS.current|default:"分析中..." }}</div>
-                </div>
-                <div class="scenario pessimistic">
-                    <h5>⚠️ 悲観シナリオ</h5>
-                    <div class="scenario-explanation">{{ ai_analysis.PROFIT_SCENARIOS.pessimistic|default:"分析中..." }}</div>
-                </div>
-            </div>
-        </div>
-        {% endif %}
-        
-        <!-- ポジショニング分析 -->
-        {% if cluster_info %}
-        <div class="positioning-analysis">
-            <h3>🎯 ポジショニング分析</h3>
-            <div class="cluster-overview">
-                <div class="cluster-badge">
-                    クラスタ {{ cluster_info.cluster_id }} / {{ cluster_info.total_clusters }}
-                </div>
-                <div class="cluster-chart">
-                    <img src="data:image/png;base64,{{ cluster_info.chart }}" alt="企業ポジショニングマップ">
-                </div>
-                <div class="positioning-explanation">
-                    {{ ai_analysis.POSITIONING_ANALYSIS|default:"分析中..." }}
-                </div>
-            </div>
-        </div>
-        {% endif %}
-        
-        <!-- 総括 -->
-        <div class="summary-analysis">
-            <h3>📝 総括・就活への示唆</h3>
-            <div class="summary-content">
-                {{ ai_analysis.SUMMARY|default:"分析中..." }}
-            </div>
-        </div>
-        
-        <!-- データ不足時の表示（予測結果とクラスタ情報の両方がない場合のみ） -->
-        {% if not prediction_results and not cluster_info %}
-        <div class="no-data">
-            <p>AI分析に必要なデータが不足しています。</p>
-        </div>
-=======
         {% if cluster_info %}
             <div class="clustering-content">
                 <div class="cluster-summary">
@@ -419,504 +326,13 @@
             <div class="no-data">
                 <p>クラスタリング分析に必要なデータが不足しています。</p>
             </div>
->>>>>>> 8a8cdd28
         {% endif %}
     {% endif %}
 </div>
 
 {% endif %}
 
-<<<<<<< HEAD
 {% block extra_js %}
 <script src="{% static 'core/js/company_detail.js' %}"></script>
 {% endblock %}
-=======
-<style>
-/* タブスタイル */
-.tab-navigation {
-    display: flex;
-    border-bottom: 2px solid #ddd;
-    margin: 30px 0 20px;
-}
-.tab-button {
-    background: none;
-    border: none;
-    padding: 15px 30px;
-    font-size: 16px;
-    cursor: pointer;
-    border-bottom: 3px solid transparent;
-    transition: all 0.3s;
-}
-.tab-button:hover {
-    background-color: #f5f5f5;
-}
-.tab-button.active {
-    border-bottom-color: #007bff;
-    color: #007bff;
-    font-weight: bold;
-}
-.tab-content {
-    display: none;
-    animation: fadeIn 0.3s;
-}
-.tab-content.active {
-    display: block;
-}
-@keyframes fadeIn {
-    from { opacity: 0; }
-    to { opacity: 1; }
-}
-
-/* 成長率サマリー */
-.growth-summary {
-    margin-top: 30px;
-    padding: 20px;
-    background-color: #f8f9fa;
-    border-radius: 8px;
-}
-.growth-metrics {
-    display: flex;
-    gap: 20px;
-    margin-top: 15px;
-}
-.metric-card {
-    flex: 1;
-    padding: 15px;
-    background: white;
-    border-radius: 4px;
-    text-align: center;
-}
-.metric-label {
-    display: block;
-    color: #666;
-    font-size: 14px;
-}
-.metric-value {
-    display: block;
-    font-size: 24px;
-    font-weight: bold;
-    margin-top: 5px;
-}
-.positive { color: #28a745; }
-.negative { color: #dc3545; }
-
-/* 予測セクション */
-.prediction-note {
-    background-color: #fff3cd;
-    padding: 15px;
-    border-radius: 4px;
-    margin-bottom: 20px;
-}
-.prediction-section {
-    margin: 30px 0;
-    padding: 20px;
-    background-color: #f8f9fa;
-    border-radius: 8px;
-}
-.chart-container {
-    text-align: center;
-    margin: 20px 0;
-}
-.chart-container img {
-    max-width: 100%;
-    height: auto;
-}
-.prediction-summary {
-    display: grid;
-    grid-template-columns: repeat(auto-fit, minmax(300px, 1fr));
-    gap: 20px;
-    margin-top: 20px;
-}
-.model-result {
-    background: white;
-    padding: 15px;
-    border-radius: 4px;
-}
-.prediction-table {
-    width: 100%;
-    margin-top: 10px;
-}
-.prediction-table th, .prediction-table td {
-    padding: 8px;
-    text-align: center;
-}
-.growth-rate-info {
-    text-align: center;
-    font-size: 18px;
-    margin: 15px 0;
-    color: #007bff;
-}
-
-/* クラスタリングセクション */
-.cluster-overview {
-    text-align: center;
-    margin: 20px 0;
-}
-.data-year {
-    color: #666;
-    font-style: italic;
-    margin: 5px 0;
-}
-.cluster-badge {
-    display: inline-block;
-    padding: 10px 20px;
-    background-color: #007bff;
-    color: white;
-    border-radius: 20px;
-    font-size: 18px;
-    font-weight: bold;
-}
-.cluster-details {
-    display: grid;
-    grid-template-columns: 2fr 1fr;
-    gap: 30px;
-    margin-top: 30px;
-}
-.cluster-chart {
-    text-align: center;
-}
-.pca-interpretation {
-    margin-top: 20px;
-    padding: 15px;
-    background-color: #f0f7ff;
-    border-radius: 8px;
-}
-.pca-component {
-    margin: 15px 0;
-    padding: 10px;
-    background-color: white;
-    border-radius: 4px;
-}
-.variance-ratio {
-    color: #666;
-    font-size: 14px;
-    margin-left: 10px;
-}
-.feature-weights {
-    list-style: none;
-    padding: 0;
-    margin: 10px 0 0 0;
-    font-size: 14px;
-}
-.feature-weights li {
-    padding: 3px 0;
-    color: #555;
-}
-.cluster-characteristics ul {
-    list-style: none;
-    padding: 0;
-}
-.cluster-characteristics li {
-    padding: 10px 0;
-    border-bottom: 1px solid #eee;
-}
-.similar-companies {
-    grid-column: 1 / -1;
-    margin-top: 20px;
-}
-.similar-companies ul {
-    list-style: none;
-    padding: 0;
-    display: flex;
-    gap: 15px;
-    flex-wrap: wrap;
-}
-.similar-companies li {
-    background-color: #e3f2fd;
-    padding: 5px 15px;
-    border-radius: 4px;
-}
-.no-data {
-    text-align: center;
-    color: #666;
-    padding: 40px;
-    font-style: italic;
-}
-.company-code {
-    color: #666;
-    font-size: 14px;
-}
-
-/* ログイン必須セクション */
-.login-required-section {
-    text-align: center;
-    padding: 60px 40px;
-    background: linear-gradient(135deg, #f8f9fa 0%, #e9ecef 100%);
-    border-radius: 12px;
-    border: 2px dashed #dee2e6;
-    margin: 20px 0;
-}
-
-.lock-icon {
-    font-size: 3rem;
-    margin-bottom: 20px;
-    opacity: 0.7;
-}
-
-.login-required-section h3 {
-    color: #495057;
-    margin-bottom: 15px;
-    font-size: 1.5rem;
-}
-
-.login-required-section p {
-    color: #6c757d;
-    font-size: 1.1rem;
-    margin-bottom: 30px;
-    line-height: 1.6;
-}
-
-.feature-preview {
-    background: white;
-    border-radius: 8px;
-    padding: 25px;
-    margin: 30px 0;
-    box-shadow: 0 2px 10px rgba(0,0,0,0.1);
-    text-align: left;
-    max-width: 500px;
-    margin-left: auto;
-    margin-right: auto;
-}
-
-.feature-preview h4 {
-    color: #495057;
-    margin-bottom: 15px;
-    font-size: 1.1rem;
-}
-
-.feature-preview ul {
-    color: #6c757d;
-    line-height: 1.6;
-    padding-left: 20px;
-}
-
-.feature-preview li {
-    margin-bottom: 8px;
-}
-
-.login-buttons-detail {
-    display: flex;
-    gap: 15px;
-    justify-content: center;
-    flex-wrap: wrap;
-    margin-top: 30px;
-}
-
-.btn-primary {
-    background: linear-gradient(135deg, #007bff 0%, #0056b3 100%);
-    color: white;
-    padding: 15px 30px;
-    border-radius: 8px;
-    text-decoration: none;
-    font-weight: bold;
-    font-size: 1rem;
-    transition: all 0.3s ease;
-    box-shadow: 0 4px 15px rgba(0, 123, 255, 0.3);
-}
-
-.btn-primary:hover {
-    transform: translateY(-2px);
-    box-shadow: 0 6px 20px rgba(0, 123, 255, 0.4);
-    color: white;
-    text-decoration: none;
-}
-
-.btn-secondary {
-    background: transparent;
-    color: #6c757d;
-    padding: 15px 30px;
-    border: 2px solid #dee2e6;
-    border-radius: 8px;
-    text-decoration: none;
-    font-weight: bold;
-    font-size: 1rem;
-    transition: all 0.3s ease;
-}
-
-.btn-secondary:hover {
-    background: #f8f9fa;
-    border-color: #adb5bd;
-    color: #495057;
-    text-decoration: none;
-    transform: translateY(-1px);
-}
-
-/* AI分析セクション */
-.ai-analysis-content {
-    background: #fff;
-    border-radius: 12px;
-    overflow: hidden;
-    box-shadow: 0 4px 20px rgba(0,0,0,0.1);
-}
-
-.analysis-header {
-    background: linear-gradient(135deg, #667eea 0%, #764ba2 100%);
-    color: white;
-    padding: 25px;
-    text-align: center;
-}
-
-.analysis-header h3 {
-    margin: 0 0 10px 0;
-    font-size: 1.4rem;
-}
-
-.analysis-note {
-    margin: 0;
-    opacity: 0.9;
-    font-size: 0.9rem;
-}
-
-.ai-badge {
-    background: rgba(255,255,255,0.2);
-    padding: 4px 12px;
-    border-radius: 20px;
-    font-size: 0.8rem;
-    font-weight: bold;
-}
-
-.analysis-body {
-    padding: 30px;
-    line-height: 1.8;
-    font-size: 1rem;
-    color: #333;
-    background: #fafafa;
-}
-
-.analysis-body p {
-    margin-bottom: 15px;
-}
-
-.analysis-footer {
-    padding: 20px 30px;
-    background: #f8f9fa;
-    border-top: 1px solid #e9ecef;
-}
-
-.disclaimer {
-    margin: 0;
-    font-size: 0.85rem;
-    color: #6c757d;
-    font-style: italic;
-    text-align: center;
-}
-
-.ai-analysis-unavailable {
-    text-align: center;
-    padding: 40px;
-    background: #f8f9fa;
-    border-radius: 8px;
-    color: #6c757d;
-}
-
-.ai-analysis-unavailable h3 {
-    color: #495057;
-    margin-bottom: 20px;
-}
-
-.ai-analysis-unavailable ul {
-    text-align: left;
-    max-width: 400px;
-    margin: 20px auto;
-    padding-left: 20px;
-}
-
-.ai-analysis-unavailable li {
-    margin-bottom: 8px;
-}
-
-/* ローディングセクション */
-.loading-section {
-    text-align: center;
-    padding: 60px 40px;
-    background: #f8f9fa;
-    border-radius: 8px;
-    margin: 20px 0;
-}
-
-.loading-spinner {
-    width: 50px;
-    height: 50px;
-    border: 4px solid #e3f2fd;
-    border-top: 4px solid #007bff;
-    border-radius: 50%;
-    animation: spin 1s linear infinite;
-    margin: 0 auto 20px;
-}
-
-@keyframes spin {
-    0% { transform: rotate(0deg); }
-    100% { transform: rotate(360deg); }
-}
-
-.loading-section p {
-    color: #6c757d;
-    font-size: 1.1rem;
-    margin: 0;
-}
-
-/* エラーセクション */
-.error-section {
-    background: #f8d7da;
-    border: 1px solid #f5c6cb;
-    color: #721c24;
-    padding: 20px;
-    border-radius: 8px;
-    margin: 20px 0;
-}
-
-.error-section h3 {
-    margin-top: 0;
-    color: #721c24;
-}
-
-/* 動的コンテンツセクション */
-.predictions-content,
-.clustering-content {
-    animation: fadeIn 0.5s ease-in;
-}
-
-@keyframes fadeIn {
-    from { opacity: 0; transform: translateY(20px); }
-    to { opacity: 1; transform: translateY(0); }
-}
-</style>
-
-<script>
-// Data management variables removed - no AJAX loading needed
-
-function showTab(tabName) {
-    // すべてのタブコンテンツを非表示
-    const contents = document.getElementsByClassName('tab-content');
-    for (let content of contents) {
-        content.classList.remove('active');
-    }
-    
-    // すべてのタブボタンを非アクティブ化
-    const buttons = document.getElementsByClassName('tab-button');
-    for (let button of buttons) {
-        button.classList.remove('active');
-    }
-    
-    // 選択されたタブを表示
-    document.getElementById(tabName).classList.add('active');
-    
-    // 対応するボタンをアクティブ化
-    const activeButton = Array.from(buttons).find(
-        button => button.textContent.includes(
-            tabName === 'financial-data' ? '財務データ' :
-            tabName === 'predictions' ? '予測分析' :
-            tabName === 'ai-analysis' ? 'AI企業分析' : 'ポジショニング'
-        )
-    );
-    if (activeButton) {
-        activeButton.classList.add('active');
-    }
-    
-    // AJAX機能は無効化済み - 全データは初期読み込み時に取得
-}
-
-// AJAX functions removed - all data loaded synchronously
-</script>
->>>>>>> 8a8cdd28
 {% endblock %}