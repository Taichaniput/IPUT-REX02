--- conflicted
+++ resolved
@@ -10,7 +10,6 @@
 from django.views.decorators.csrf import csrf_exempt
 from .models import FinancialData, FinancialDataValidated, UserProfile
 from .forms import UserRegistrationForm, UserProfileForm
-<<<<<<< HEAD
 
 # 分離したモジュールのインポート（src/パッケージから）
 from .src import (
@@ -20,33 +19,6 @@
     generate_comprehensive_ai_analysis
 )
 
-
-=======
-import pandas as pd
-import numpy as np
-import io
-import base64
-import matplotlib
-matplotlib.use('Agg')
-import matplotlib.pyplot as plt
-from sklearn.preprocessing import StandardScaler
-from sklearn.decomposition import PCA
-from sklearn.ensemble import RandomForestClassifier
-from sklearn.cluster import KMeans
-from sklearn.linear_model import LinearRegression
-from sklearn.preprocessing import PolynomialFeatures
-import warnings
-warnings.filterwarnings('ignore')
-import platform
-import os
-import unicodedata
-import re
-import hashlib
-from datetime import datetime, timedelta
-from django.core.cache import cache
-from django.conf import settings
-from matplotlib.font_manager import FontProperties
-
 # Google Gemini API
 try:
     import google.generativeai as genai
@@ -62,15 +34,6 @@
 except ImportError:
     TAVILY_AVAILABLE = False
 
-# 日本語フォント設定
-if platform.system() == 'Windows':
-    plt.rcParams['font.family'] = 'MS Gothic'
-    FONT_PATH = None
-else:
-    FONT_PATH = os.path.join(os.path.dirname(os.path.abspath(__file__)), 'fonts', 'ipaexg.ttf')
-    plt.rcParams['font.family'] = 'IPAPGothic'
-plt.rcParams['axes.unicode_minus'] = False
->>>>>>> 8a8cdd28
 
 # Gemini API初期化
 if GEMINI_AVAILABLE and settings.GEMINI_API_KEY:
@@ -277,11 +240,7 @@
         'financial_data': data_with_indicators,
         'prediction_results': prediction_results if request.user.is_authenticated else {},
         'cluster_info': cluster_info if request.user.is_authenticated else None,
-<<<<<<< HEAD
         'ai_analysis': {},  # 空の辞書で初期化、後でAJAXで取得
-=======
-        'ai_analysis': ai_analysis,
->>>>>>> 8a8cdd28
         'show_login_prompt': not request.user.is_authenticated,
     })
 
@@ -381,115 +340,6 @@
 
 
 
-<<<<<<< HEAD
-=======
-def get_company_cluster_info(edinet_code):
-    """企業のクラスタ情報を取得（PCA使用）"""
-    try:
-        from sklearn.decomposition import PCA
-        from django.db.models import Max, OuterRef, Subquery
-        
-        # 各企業の最新年度を取得するサブクエリ
-        latest_year_subquery = FinancialData.objects.filter(
-            edinet_code=OuterRef('edinet_code')
-        ).values('edinet_code').annotate(
-            max_year=Max('fiscal_year')
-        ).values('max_year')[:1]
-        
-        # 各企業の最新データを取得
-        latest_data = FinancialData.objects.filter(
-            fiscal_year=Subquery(latest_year_subquery)
-        )
-        
-        # 特徴量の定義
-        FEATURES = ['net_assets', 'total_assets', 'net_income', 'r_and_d_expenses', 'number_of_employees']
-        
-        # データフレームに変換
-        df = pd.DataFrame.from_records(
-            latest_data.values('edinet_code', 'filer_name', 'fiscal_year', *FEATURES)
-        )
-        df.set_index('edinet_code', inplace=True)
-        
-        # データ前処理
-        df_filled = df.dropna(subset=FEATURES, how='all')
-        df_filled[FEATURES] = df_filled[FEATURES].fillna(df_filled[FEATURES].median())
-    
-        if len(df_filled) < 3 or edinet_code not in df_filled.index:
-            return None
-    
-        # 外れ値除去（対象企業を含む場合のみ実行）
-        if edinet_code in df_filled.index:
-            q = df_filled[FEATURES].quantile(0.95)
-            mask = (df_filled[FEATURES] <= q).all(axis=1)
-            # 対象企業が除外される場合は外れ値除去をスキップ
-            if edinet_code not in df_filled[mask].index:
-                print(f"Warning: Outlier removal would exclude target company {edinet_code}, skipping")
-            else:
-                df_filled = df_filled[mask]
-        # 標準化
-        scaler = StandardScaler()
-        X_scaled = scaler.fit_transform(df_filled[FEATURES])
-        
-        # PCAで次元削減（2次元）
-        pca = PCA(n_components=2)
-        X_pca = pca.fit_transform(X_scaled)
-        # クラスタリング
-        kmeans = KMeans(n_clusters=3, random_state=42, n_init='auto')
-        labels = kmeans.fit_predict(X_scaled)
-        df_filled['cluster'] = labels
-        
-        # 対象企業の情報
-        company_cluster = df_filled.loc[edinet_code, 'cluster']
-        company_year = df_filled.loc[edinet_code, 'fiscal_year']
-        
-        # 同じクラスタの企業（年度情報付き）
-        same_cluster_df = df_filled[df_filled['cluster'] == company_cluster]
-        same_cluster_companies = []
-        for idx in same_cluster_df.index:
-            if idx != edinet_code:
-                same_cluster_companies.append({
-                    'code': idx,
-                    'name': same_cluster_df.loc[idx, 'filer_name'],
-                    'year': same_cluster_df.loc[idx, 'fiscal_year']
-                })
-        same_cluster_companies = same_cluster_companies[:5]  # 上位5社
-        
-        # クラスタの特徴（平均値）
-        cluster_means = df_filled[df_filled['cluster'] == company_cluster][FEATURES].mean()
-        overall_means = df_filled[FEATURES].mean()
-        
-        # 特徴的な指標を特定
-        relative_strengths = (cluster_means / overall_means - 1) * 100
-        top_features = relative_strengths.abs().nlargest(3).index.tolist()
-        
-        # PCAの解釈（主成分の意味を理解）
-        pca_interpretation = interpret_pca_components(pca, FEATURES)
-        
-        # グラフ生成（PCA空間でプロット）
-        chart = create_cluster_pca_chart(
-            X_pca, labels, df_filled.index, df_filled['fiscal_year'].to_dict(),
-            edinet_code, pca_interpretation, pca.explained_variance_ratio_
-        )
-        
-        return {
-            'cluster_id': int(company_cluster),
-            'total_clusters': 3,
-            'same_cluster_companies': same_cluster_companies,
-            'cluster_characteristics': {
-                feat: {
-                    'value': cluster_means[feat],
-                    'relative': relative_strengths[feat]
-                } for feat in top_features
-            },
-            'chart': chart,
-            'company_year': company_year,
-            'pca_interpretation': pca_interpretation
-        }
-        
-    except Exception as e:
-        print(f"Cluster analysis error: {e}")
-        return None
->>>>>>> 8a8cdd28
 
 
 
